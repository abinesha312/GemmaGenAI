<<<<<<< HEAD
Here's a revamped, professional `README.md` file incorporating the new screenshot, video, and performance insights from your GPU monitoring terminal. I've added a benchmarks section based on your current system's activity and removed the less formal icons. Let me know if you'd like to further tailor this to a specific audience or deployment context.
=======
# 🎓 UNT Multi-Agent System

A sophisticated multi-agent system for the University of North Texas (UNT) that provides specialized assistance for various academic tasks using the 🧠 Gemma 3 27B model.
>>>>>>> 7691fd67

## 📌 Overview

<<<<<<< HEAD
```markdown
# UNT AI Assistant

A high-performance multi-agent AI assistant designed for the University of North Texas. Built on the **Gemma 3 27B** model and accelerated with **vLLM**, the system provides targeted academic support via a web-based interface powered by **Chainlit**.
=======
This project implements a multi-agent system with specialized agents for different academic tasks:

- 📧 **Email Composition Agent**: Helps draft professional academic emails
- 📑 **Research Paper Agent**: Assists with research paper composition and analysis
- 📚 **Academic Concepts Agent**: Explains academic concepts and theories
- 🔗 **Redirect Agent**: Directs users to appropriate UNT resources
- 🏫 **General Agent**: Handles general queries about UNT

The system uses a sophisticated classification mechanism to determine which agent should handle a user query, and each agent follows a structured, step-by-step reasoning approach to provide comprehensive responses.
>>>>>>> 7691fd67

## 🚀 Features

<<<<<<< HEAD
## 🎥 Demo

### Video Walkthrough

[![Application Demo](https://img.youtube.com/vi/YOUR_VIDEO_ID/0.jpg)](https://youtu.be/YOUR_VIDEO_ID)

---

## 🖼 Interface

### Real-Time System View

![Application Screenshot](image.png)

*Screenshot shows eight NVIDIA H100 GPUs running parallel inference threads with load distributions across GPUs 4–7 using `vLLM`.*

---

## 🔍 Features

- **Specialized Agents** for academic scenarios:
  - Email Composition
  - Research Paper Support
  - Academic Concepts Guide
  - UNT Resources Navigator
  - General Campus Information

- **Modular Multi-Agent System**:
  - Intelligent query classification with TF-IDF and cosine similarity
  - Clean, structured response formatting

- **Optimized Inference Pipeline**:
  - Runs on NVIDIA H100 with fine-tuned batching via `vLLM`
  - Efficient memory and compute utilization across GPUs

- **Interactive UI**:
  - Built with Chainlit for smooth real-time interactions
  - Custom routing for each academic use case

---

## 📊 Benchmarks (Observed)

| Metric                          | Value                                |
|---------------------------------|--------------------------------------|
| GPUs Used                       | 8x NVIDIA H100                       |
| Inference Engine                | vLLM + Gemma 3 27B                   |
| Max GPU Utilization (Observed) | ~53% on GPU 4 and GPU 5              |
| GPU Memory Allocation           | ~50.6–59.6 GB across active GPUs     |
| Power Draw                      | ~91W per GPU (under load)            |
| Input Model Length              | 4096 tokens                          |
| Tensor Parallelism              | 4                                    |
| Launch Mode                     | Multi-GPU, Multi-process via Podman  |

> *Note: GPUs 0–3 remain idle, while GPUs 4–7 actively handle batched inference requests from concurrent clients.*
=======
- 🤖 **Specialized Agents**: Each agent is tailored to a specific academic task
- 🎯 **Intelligent Classification**: Uses TF-IDF vectorization and cosine similarity to classify user queries
- 📝 **Structured Responses**: All agents provide well-formatted, comprehensive responses
- 🛠 **Pydantic Models**: Input validation and structured data handling
- 💻 **Chainlit Interface**: Modern web UI for interacting with the agents
- ⚡ **vLLM Integration**: Efficient inference using the Gemma 3 27B model

## 📁 Project Structure

```
.
├── 🐳 Dockerfile              # Container definition for the main application
├── 🐳 Dockerfile.vllm         # Container definition for the vLLM server
├── 📄 requirements.txt        # Python dependencies
├── 🛠 run_podman.sh           # Script to build and run the application with Podman
└── 📂 src/
    ├── 🚀 app.py              # Main application entry point
    ├── 🤖 agents/
    │   ├── 🔧 base_agent.py   # Base agent class with common functionality
    │   ├── 📌 registry.py     # Agent registry and classification
    │   └── 🎯 specialized_agents.py  # Specialized agent implementations
    ├── ⚙️ config/
    │   ├── 📝 prompts.py      # Agent prompts and templates
    │   └── 🔧 settings.py     # Application settings and configuration
    └── 📂 models/
        ├── 📊 classification.py  # Query classification system
        └── ✅ query_models.py    # Pydantic models for query validation
```

## 🛠 Prerequisites

- 🐍 Python 3.10+
- 🛢 Podman
- 🍺 Homebrew (for Linux)
- 🎮 CUDA-capable GPU (for vLLM server)

## 📥 Installation

1. Clone the repository:

   ```bash
   git clone <repository-url>
   cd <repository-directory>
   ```

2. Install Podman using Homebrew:

   ```bash
   brew install podman
   ```

3. Initialize Podman (if needed):
   ```bash
   podman machine init
   podman machine start
   ```

## ▶️ Running the Application

1. Make the run script executable:

   ```bash
   chmod +x run_podman.sh
   ```

2. Run the application:

   ```bash
   ./run_podman.sh
   ```

3. Access the application at `http://localhost:8000`

## 🔧 Environment Variables
>>>>>>> 7691fd67

The application uses the following environment variables:

<<<<<<< HEAD
## 🧱 Architecture

- **vLLM Inference Server**:
  - Hosts the Gemma-3-27B model
  - Optimized for parallel generation

- **Chainlit Frontend**:
  - Manages UI and routes queries to appropriate agents
  - Provides response formatting and interface customization

---

## 🛠 Installation

### Prerequisites

- Podman
- Python 3.10+
- NVIDIA GPU with CUDA support (tested with H100)

### Setup Steps

```bash
git clone https://github.com/yourusername/unt-ai-assistant.git
cd unt-ai-assistant

mkdir -p models/FAISS_INGEST/vectorstore
mkdir -p logs

chmod +x podman_run.sh
./podman_run.sh
```
=======
- 🏷 `MODEL_ID`: The model ID to use (default: "google/gemma-3-27b-it")
- 🌐 `INFERENCE_SERVER_URL`: URL of the vLLM server (default: "http://vllm-server:5000/v1")
- 🔄 `MAX_RETRIES`: Maximum number of retries for API calls (default: 3)
- ⏳ `RETRY_DELAY`: Delay between retries in seconds (default: 2)
- ⏱ `REQUEST_TIMEOUT`: Timeout for API requests in seconds (default: 30)
- 🌍 `CHAINLIT_HOST`: Host for the Chainlit server (default: "0.0.0.0")
- 📡 `CHAINLIT_PORT`: Port for the Chainlit server (default: 8000)
- 📜 `LOG_LEVEL`: Logging level (default: "INFO")

## 🤖 Agent Capabilities

### 📧 Email Composition Agent

- Drafts professional academic emails
- Follows proper email structure and formatting
- Maintains appropriate tone and style
- Handles common scenarios like extension requests and meeting scheduling

### 📑 Research Paper Agent

- Helps with research paper planning and structure
- Provides guidance on research methodology
- Ensures proper academic writing standards
- Supports various citation styles and formats

### 📚 Academic Concepts Agent

- Explains academic concepts and theories
- Adapts explanations to different difficulty levels
- Provides learning support and resources
- Covers various subject areas

### 🔗 Redirect Agent

- Directs users to relevant UNT resources
- Provides detailed information about available services
- Includes direct links to resources
- Offers contact information and usage guidelines

## 🏗 Development
>>>>>>> 7691fd67

To modify or extend the system:

<<<<<<< HEAD
## 🔗 Access

- vLLM Server: [http://localhost:5000](http://localhost:5000)
- Chainlit UI: [http://localhost:8000](http://localhost:8000)

---

## ⚙ Configuration

Configure the following variables as needed:

| Variable             | Description                          | Default                        |
|----------------------|--------------------------------------|--------------------------------|
| `MODEL_ID`           | Model used for inference             | `"google/gemma-3-27b-it"`      |
| `INFERENCE_SERVER_URL` | URL for vLLM server                | `"http://localhost:5000/v1"`   |
| `VECTOR_DB_PATH`     | Path to FAISS DB                     | `"models/FAISS_INGEST"`        |
| `CHAINLIT_HOST`      | Host for UI                          | `"0.0.0.0"`                    |
| `CHAINLIT_PORT`      | Port for UI                          | `8000`                         |

---

## 🧠 Agent Descriptions

- **Email Composition**: Drafts professional emails with proper academic tone.
- **Research Assistant**: Guides research structure, citation styles, and literature organization.
- **Academic Guide**: Offers deep explanations on theories and concepts.
- **Resource Guide**: Provides links and context to UNT departments, contacts, and services.
- **General Assistant**: Answers miscellaneous questions about UNT.

---

## 🤝 Contributing

We welcome issues, ideas, and PRs. Please ensure code is clean, modular, and well-documented.

---

## 📄 License

MIT License. See [LICENSE](./LICENSE) for full text.
```

---
=======
1. Update the agent prompts in `src/config/prompts.py`
2. Modify the agent implementations in `src/agents/specialized_agents.py`
3. Adjust the classification system in `src/models/classification.py`
4. Update the Pydantic models in `src/models/query_models.py`

## 📜 License

[MIT License]

## 📞 Contact

[abinesha312@gmail.com](mailto:abinesha312@gmail.com)
>>>>>>> 7691fd67
<|MERGE_RESOLUTION|>--- conflicted
+++ resolved
@@ -1,300 +1,138 @@
-<<<<<<< HEAD
-Here's a revamped, professional `README.md` file incorporating the new screenshot, video, and performance insights from your GPU monitoring terminal. I've added a benchmarks section based on your current system's activity and removed the less formal icons. Let me know if you'd like to further tailor this to a specific audience or deployment context.
-=======
-# 🎓 UNT Multi-Agent System
+# GenAI Systems: UNT Intelligent Assistant
 
-A sophisticated multi-agent system for the University of North Texas (UNT) that provides specialized assistance for various academic tasks using the 🧠 Gemma 3 27B model.
->>>>>>> 7691fd67
-
-## 📌 Overview
-
-<<<<<<< HEAD
-```markdown
-# UNT AI Assistant
-
-A high-performance multi-agent AI assistant designed for the University of North Texas. Built on the **Gemma 3 27B** model and accelerated with **vLLM**, the system provides targeted academic support via a web-based interface powered by **Chainlit**.
-=======
-This project implements a multi-agent system with specialized agents for different academic tasks:
-
-- 📧 **Email Composition Agent**: Helps draft professional academic emails
-- 📑 **Research Paper Agent**: Assists with research paper composition and analysis
-- 📚 **Academic Concepts Agent**: Explains academic concepts and theories
-- 🔗 **Redirect Agent**: Directs users to appropriate UNT resources
-- 🏫 **General Agent**: Handles general queries about UNT
-
-The system uses a sophisticated classification mechanism to determine which agent should handle a user query, and each agent follows a structured, step-by-step reasoning approach to provide comprehensive responses.
->>>>>>> 7691fd67
-
-## 🚀 Features
-
-<<<<<<< HEAD
-## 🎥 Demo
-
-### Video Walkthrough
-
-[![Application Demo](https://img.youtube.com/vi/YOUR_VIDEO_ID/0.jpg)](https://youtu.be/YOUR_VIDEO_ID)
+Welcome to **GenAI Systems**, your go-to intelligent assistant designed to provide comprehensive support for the University of North Texas (UNT) community. Whether you're a prospective student, current student, faculty member, or visitor, GenAI Systems is here to assist with all UNT-related queries.
 
 ---
 
-## 🖼 Interface
+## Features
 
-### Real-Time System View
+GenAI Systems can help you with:
 
-![Application Screenshot](image.png)
-
-*Screenshot shows eight NVIDIA H100 GPUs running parallel inference threads with load distributions across GPUs 4–7 using `vLLM`.*
+- **Admissions and Programs**: Get detailed information about UNT’s academic programs, admissions requirements, tuition fees, and scholarships.
+- **Campus Life**: Learn about campus resources, events, and student services.
+- **Policies and Deadlines**: Stay informed about UNT’s policies, academic guidelines, and important deadlines.
+- **Research Opportunities**: Discover UNT’s research initiatives, faculty expertise, and student organizations.
+- **Technical and Administrative Support**: Solve UNT-related technical issues or administrative queries.
 
 ---
 
-## 🔍 Features
+## How It Works
 
-- **Specialized Agents** for academic scenarios:
-  - Email Composition
-  - Research Paper Support
-  - Academic Concepts Guide
-  - UNT Resources Navigator
-  - General Campus Information
-
-- **Modular Multi-Agent System**:
-  - Intelligent query classification with TF-IDF and cosine similarity
-  - Clean, structured response formatting
-
-- **Optimized Inference Pipeline**:
-  - Runs on NVIDIA H100 with fine-tuned batching via `vLLM`
-  - Efficient memory and compute utilization across GPUs
-
-- **Interactive UI**:
-  - Built with Chainlit for smooth real-time interactions
-  - Custom routing for each academic use case
+1. **Ask a Question**: Simply type your UNT-related query into the chat interface.
+2. **Receive Answers**: GenAI Systems provides accurate and structured responses tailored to your needs.
+3. **Specialized Agents**:
+   - _Email Composer_: Helps draft professional emails for academic settings.
+   - _Research Paper Assistant_: Guides students in structuring and developing research papers.
+   - _Academic Concepts Guide_: Explains complex academic concepts and theories.
+   - _Resource Redirector_: Directs users to relevant UNT resources and websites.
+   - _General UNT Assistant_: Provides general information about UNT.
 
 ---
 
-## 📊 Benchmarks (Observed)
+## Installation
 
-| Metric                          | Value                                |
-|---------------------------------|--------------------------------------|
-| GPUs Used                       | 8x NVIDIA H100                       |
-| Inference Engine                | vLLM + Gemma 3 27B                   |
-| Max GPU Utilization (Observed) | ~53% on GPU 4 and GPU 5              |
-| GPU Memory Allocation           | ~50.6–59.6 GB across active GPUs     |
-| Power Draw                      | ~91W per GPU (under load)            |
-| Input Model Length              | 4096 tokens                          |
-| Tensor Parallelism              | 4                                    |
-| Launch Mode                     | Multi-GPU, Multi-process via Podman  |
+To deploy GenAI Systems locally, follow these steps:
 
-> *Note: GPUs 0–3 remain idle, while GPUs 4–7 actively handle batched inference requests from concurrent clients.*
-=======
-- 🤖 **Specialized Agents**: Each agent is tailored to a specific academic task
-- 🎯 **Intelligent Classification**: Uses TF-IDF vectorization and cosine similarity to classify user queries
-- 📝 **Structured Responses**: All agents provide well-formatted, comprehensive responses
-- 🛠 **Pydantic Models**: Input validation and structured data handling
-- 💻 **Chainlit Interface**: Modern web UI for interacting with the agents
-- ⚡ **vLLM Integration**: Efficient inference using the Gemma 3 27B model
+### 1. Clone the Repository
 
-## 📁 Project Structure
+git clone <repository-url>
+cd <repository-directory>
 
-```
-.
-├── 🐳 Dockerfile              # Container definition for the main application
-├── 🐳 Dockerfile.vllm         # Container definition for the vLLM server
-├── 📄 requirements.txt        # Python dependencies
-├── 🛠 run_podman.sh           # Script to build and run the application with Podman
-└── 📂 src/
-    ├── 🚀 app.py              # Main application entry point
-    ├── 🤖 agents/
-    │   ├── 🔧 base_agent.py   # Base agent class with common functionality
-    │   ├── 📌 registry.py     # Agent registry and classification
-    │   └── 🎯 specialized_agents.py  # Specialized agent implementations
-    ├── ⚙️ config/
-    │   ├── 📝 prompts.py      # Agent prompts and templates
-    │   └── 🔧 settings.py     # Application settings and configuration
-    └── 📂 models/
-        ├── 📊 classification.py  # Query classification system
-        └── ✅ query_models.py    # Pydantic models for query validation
-```
+text
 
-## 🛠 Prerequisites
+### 2. Build Docker Images
 
-- 🐍 Python 3.10+
-- 🛢 Podman
-- 🍺 Homebrew (for Linux)
-- 🎮 CUDA-capable GPU (for vLLM server)
+Build the application container:
+docker build -t genai-systems .
 
-## 📥 Installation
+text
 
-1. Clone the repository:
+Build the vLLM server container:
+docker build -f Dockerfile.vllm -t vllm-server .
 
-   ```bash
-   git clone <repository-url>
-   cd <repository-directory>
-   ```
+text
 
-2. Install Podman using Homebrew:
+### 3. Run Containers
 
-   ```bash
-   brew install podman
-   ```
+Start the vLLM server:
+docker run --name vllm-server -p 5000:5000 vllm-server
 
-3. Initialize Podman (if needed):
-   ```bash
-   podman machine init
-   podman machine start
-   ```
+text
 
-## ▶️ Running the Application
+Start the Chainlit application:
+docker run --name genai-systems -p 8000:8000 genai-systems
 
-1. Make the run script executable:
-
-   ```bash
-   chmod +x run_podman.sh
-   ```
-
-2. Run the application:
-
-   ```bash
-   ./run_podman.sh
-   ```
-
-3. Access the application at `http://localhost:8000`
-
-## 🔧 Environment Variables
->>>>>>> 7691fd67
-
-The application uses the following environment variables:
-
-<<<<<<< HEAD
-## 🧱 Architecture
-
-- **vLLM Inference Server**:
-  - Hosts the Gemma-3-27B model
-  - Optimized for parallel generation
-
-- **Chainlit Frontend**:
-  - Manages UI and routes queries to appropriate agents
-  - Provides response formatting and interface customization
+text
 
 ---
 
-## 🛠 Installation
+## Configuration
 
-### Prerequisites
+### Environment Variables
 
-- Podman
-- Python 3.10+
-- NVIDIA GPU with CUDA support (tested with H100)
+Set environment variables in `Dockerfile` or `.env` file:
 
-### Setup Steps
+- `MODEL_ID`: AI model identifier (default: `google/gemma-3-27b-it`)
+- `INFERENCE_SERVER_URL`: URL for the inference server (default: `http://vllm-server:5000/v1`)
+- `MAX_RETRIES`: Number of retries for API calls (default: `3`)
+- `RETRY_DELAY`: Delay between retries (default: `2` seconds)
+- `REQUEST_TIMEOUT`: Timeout for API requests (default: `30` seconds)
 
-```bash
-git clone https://github.com/yourusername/unt-ai-assistant.git
-cd unt-ai-assistant
+### Application Settings
 
-mkdir -p models/FAISS_INGEST/vectorstore
-mkdir -p logs
+Modify settings in `Configure.toml`:
 
-chmod +x podman_run.sh
-./podman_run.sh
-```
-=======
-- 🏷 `MODEL_ID`: The model ID to use (default: "google/gemma-3-27b-it")
-- 🌐 `INFERENCE_SERVER_URL`: URL of the vLLM server (default: "http://vllm-server:5000/v1")
-- 🔄 `MAX_RETRIES`: Maximum number of retries for API calls (default: 3)
-- ⏳ `RETRY_DELAY`: Delay between retries in seconds (default: 2)
-- ⏱ `REQUEST_TIMEOUT`: Timeout for API requests in seconds (default: 30)
-- 🌍 `CHAINLIT_HOST`: Host for the Chainlit server (default: "0.0.0.0")
-- 📡 `CHAINLIT_PORT`: Port for the Chainlit server (default: 8000)
-- 📜 `LOG_LEVEL`: Logging level (default: "INFO")
-
-## 🤖 Agent Capabilities
-
-### 📧 Email Composition Agent
-
-- Drafts professional academic emails
-- Follows proper email structure and formatting
-- Maintains appropriate tone and style
-- Handles common scenarios like extension requests and meeting scheduling
-
-### 📑 Research Paper Agent
-
-- Helps with research paper planning and structure
-- Provides guidance on research methodology
-- Ensures proper academic writing standards
-- Supports various citation styles and formats
-
-### 📚 Academic Concepts Agent
-
-- Explains academic concepts and theories
-- Adapts explanations to different difficulty levels
-- Provides learning support and resources
-- Covers various subject areas
-
-### 🔗 Redirect Agent
-
-- Directs users to relevant UNT resources
-- Provides detailed information about available services
-- Includes direct links to resources
-- Offers contact information and usage guidelines
-
-## 🏗 Development
->>>>>>> 7691fd67
-
-To modify or extend the system:
-
-<<<<<<< HEAD
-## 🔗 Access
-
-- vLLM Server: [http://localhost:5000](http://localhost:5000)
-- Chainlit UI: [http://localhost:8000](http://localhost:8000)
+- **Telemetry**: Enable or disable telemetry (`enable_telemetry = true`).
+- **Session Timeout**: Set session expiration duration (`user_session_timeout = 1296000` seconds).
+- **CORS Configuration**: Define allowed origins (`allow_origins = ["*"]`).
 
 ---
 
-## ⚙ Configuration
+## Dependencies
 
-Configure the following variables as needed:
+Install Python dependencies listed in `requirements.txt`:
 
-| Variable             | Description                          | Default                        |
-|----------------------|--------------------------------------|--------------------------------|
-| `MODEL_ID`           | Model used for inference             | `"google/gemma-3-27b-it"`      |
-| `INFERENCE_SERVER_URL` | URL for vLLM server                | `"http://localhost:5000/v1"`   |
-| `VECTOR_DB_PATH`     | Path to FAISS DB                     | `"models/FAISS_INGEST"`        |
-| `CHAINLIT_HOST`      | Host for UI                          | `"0.0.0.0"`                    |
-| `CHAINLIT_PORT`      | Port for UI                          | `8000`                         |
+- `chainlit>=0.7.0`
+- `openai>=1.0.0`
+- `python-dotenv>=1.0.0`
+- `requests>=2.31.0`
+- `tenacity>=8.2.0`
 
 ---
 
-## 🧠 Agent Descriptions
+## Usage
 
-- **Email Composition**: Drafts professional emails with proper academic tone.
-- **Research Assistant**: Guides research structure, citation styles, and literature organization.
-- **Academic Guide**: Offers deep explanations on theories and concepts.
-- **Resource Guide**: Provides links and context to UNT departments, contacts, and services.
-- **General Assistant**: Answers miscellaneous questions about UNT.
+Visit the application at [http://genai.unt.edu](http://genai.unt.edu) after starting the containers.
+
+### Starter Prompts
+
+Use predefined starter prompts for common tasks:
+
+- Compose an email to a professor.
+- Structure a research paper.
+- Explain academic concepts like quantum mechanics.
+- Redirect to UNT graduate admissions requirements.
 
 ---
 
-## 🤝 Contributing
+## Contributing
 
-We welcome issues, ideas, and PRs. Please ensure code is clean, modular, and well-documented.
+We welcome contributions from the community! To contribute:
+
+1. Fork this repository.
+2. Create a feature branch (`git checkout -b feature-name`).
+3. Commit your changes (`git commit -m "Add feature"`).
+4. Push your branch (`git push origin feature-name`).
+5. Open a pull request.
 
 ---
 
-## 📄 License
+## License
 
-MIT License. See [LICENSE](./LICENSE) for full text.
-```
+This project is licensed under the MIT License.
 
 ---
-=======
-1. Update the agent prompts in `src/config/prompts.py`
-2. Modify the agent implementations in `src/agents/specialized_agents.py`
-3. Adjust the classification system in `src/models/classification.py`
-4. Update the Pydantic models in `src/models/query_models.py`
 
-## 📜 License
+## Contact
 
-[MIT License]
-
-## 📞 Contact
-
-[abinesha312@gmail.com](mailto:abinesha312@gmail.com)
->>>>>>> 7691fd67
+For support or inquiries, please contact us at [abinesha312@gmail.com.com](mailto:abinesha312@gmail.com).